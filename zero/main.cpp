import std;
<<<<<<< HEAD
import zero;
import collections;
import iterator;
import container;
import type_info;
import physics;
import math;
import stylizer;
import formatter;
import print_utils;

// Forward decls
void run_containers_examples();
void run_output_iterator_examples();
void run_quantities_examples();
void run_formatter_and_stylize_examples();
void run_print_examples();

int main() {
    // run_containers_examples();
    // run_output_iterator_examples();
    run_quantities_examples();
    run_formatter_and_stylize_examples();
    run_print_examples();

    std::cout.precision(15);

    // Math
    const int a = 16;
    const int b = 20;
    const int c = 30;

    std::cout << "\nGCD of " << a << " and " << b << " is: " << zero::math::gcd(a, b) << "\n";
    std::cout << "GCD of " << a << ", " << b << " and " << c << " is: " << zero::math::gcd(a, b, c) << "\n";

    std::cout << "\nLCM of 2, 3, 4 and 5 is: " << zero::math::lcm(2, 3, 4, 5) << "\n";
    std::cout << "LCM of 10, 15 and 25 is: " << zero::math::lcm(10, 15, 25) << "\n";
    std::cout << "LCM of 8 and 6 is: " << zero::math::lcm(8, 6) << "\n";

    std::cout << "\nAddition of two integers: " << zero::math::add(7, 3) << "\n";
//    std::cout << "Addition of two integer l-value references: " << zero::math::add(&a, &b) << "\n";
    std::cout << "Subtraction of two integers: " << zero::math::minus(7, 3) << "\n";
    std::cout << "Subtraction of two integer l-value references: " << zero::math::minus(&a, &b) << "\n\n";

    return 0;
=======
import tsuite;

// Let's define some example test functions using the assertion function
void testAddition() {
    int result = 2 + 2;
    assertEquals(4, result);
>>>>>>> 48fdaf37
}

// Passing two pointers to compare if the values that they point to are equals
void testPtrsAddition() {
    int result = 2 + 2;
    int expected = 4;
    assertEquals(&expected, &result);
}

// Driver code
int main() {
    // Free tests cases registration examples

    // Register a new test case using a function pointer.
    TEST_CASE("Addition Test With Pointers", testPtrsAddition);

    // Users can register a new test case using lambdas, avoiding to write standalone functions
    TEST_CASE("Subtraction Test", []() {
        int result = 5 - 3;
        assertEquals(122435, result);
    });

    // Registering test cases into test suites, to group and relate tests that makes sense to exists
    // as a part of a whole

    // Instantiate a new test suite, giving it a unique identifier.
    TestSuite suite {"My Suite"};
    // Register test cases using function pointers into a test suite
    TEST_CASE(suite, "Addition Test", testAddition);
    // Forces a warning that alerts the user that the test will be discarded, since already
    // exists one with the same identifier in the given suite
    TEST_CASE(suite, "Addition Test", testAddition);

    // Don't forget to call this free function, to run all the tests written!
    RUN_TESTS();

<<<<<<< HEAD
    std::cout << "  - Converting 86400 seconds to days: " << secs_per_day.to<Day>() << "\n";
    std::cout << "  - Converting 1440 min to days: " << mins_per_day.to<Day>() << "\n";
    std::cout << "  - Converting 24 hours to days: " << hours_24.to<Day>() << "\n";
    std::cout << "  - Converting one day to hours: " << one_day.to<Hour>() << "\n";
    std::cout << "  - Converting one day to seconds: " << one_day.to<Second>() << "\n";
    std::cout << "  - Converting one day to minutes: " << one_day.to<Minute>() << "\n";
}

void run_formatter_and_stylize_examples() {
    using namespace zero::fmt;
    
    std::cout << "#######Check formatter########\n\n";

    std::string format_str = "x = {10, y = 20, z = {}}";
    std::cout << formatter(format_str, 10) << std::endl;
    

    std::cout << "\n\n#######Check stylize########\n\n";


    std::string boldText = stylize("[WARNING] This is bold text", Color::YELLOW, {Modifier::BOLD});
    std::string faintText = stylize("[INFO] This is faint text", Color::GREEN, {Modifier::FAINT});
    std::string italicText = stylize("[DEBUG] This is italic text", Color::BLUE, {Modifier::ITALIC});
    std::string underlinedText = stylize("[ERROR] This is underlined text", Color::RED, {Modifier::UNDERLINE});
    std::string blinkingText = stylize("[CRITICAL] This is blinking text", Color::PURPLE, {Modifier::BLINK});
    std::string reversedText = stylize("[NOTICE] This is reversed text", Color::CYAN, {Modifier::REVERSE});
    std::string hiddenText = stylize("[SECRET] This is hidden text", Color::BLACK, {Modifier::HIDDEN});

    std::cout << boldText << "\n";
    std::cout << faintText << "\n";
    std::cout << italicText << "\n";
    std::cout << underlinedText << "\n";
    std::cout << blinkingText << "\n";
    std::cout << reversedText << "\n";
    std::cout << hiddenText << "\n";


    std::cout << "\n\n#######Check combination full text########\n\n";
    std::string format_str1 = "[WARNING] {} is deprecated. Please use {} instead.";
    std::string warning_msg = formatter(format_str1, "methodA", "methodB");
    std::string stylized_warning_msg = stylize(warning_msg, Color::YELLOW, {Modifier::BOLD});
    std::cout << stylized_warning_msg << std::endl;

    std::string format_str2 = "[ERROR] Failed to open file: {}";
    std::string error_msg = formatter(format_str2, "/path/to/file");
    std::string stylized_error_msg = stylize(error_msg, Color::RED, {Modifier::BOLD, Modifier::UNDERLINE});
    std::cout << stylized_error_msg << std::endl;

    std::cout << "\n\n#######Check combination partial text########\n\n";
    std::string format_str3 = "{} Successfully connected to server: {}";
    std::string stylized_info_msg = stylize("[INFO]", Color::GREEN, {Modifier::FAINT});
    std::string info_msg = formatter(format_str3,stylized_info_msg, "192.168.1.1");
    std::cout << info_msg << std::endl;
}

void run_print_examples() {
    using namespace zero::fmt;

    println("####### Print and Println Examples ########");

    // Basic print and println
    print("This is a simple string to show a print() example.");
    println("A println() example. The precious line use print, so this one is in the same line.");
    println("This is a simple string to show a println() example. It is on a new line because the previous one was also a println().");

    // Formatting examples with print and println
    print("Formatted print: x = {}, y = {}, z = {}", 10, 20, 30);
    println("Formatted println: x = {}, y = {}, z = {}", 10, 20, 30);
    println("Another formatted println: The unseen {} is the deadliest {}", "Yasuo", ", but of course, he is on the enemy team");
}

=======
    return 0;
}
>>>>>>> 48fdaf37
<|MERGE_RESOLUTION|>--- conflicted
+++ resolved
@@ -1,5 +1,4 @@
 import std;
-<<<<<<< HEAD
 import zero;
 import collections;
 import iterator;
@@ -18,53 +17,13 @@
 void run_formatter_and_stylize_examples();
 void run_print_examples();
 
+// Driver code
 int main() {
     // run_containers_examples();
     // run_output_iterator_examples();
-    run_quantities_examples();
+    // run_quantities_examples();
     run_formatter_and_stylize_examples();
     run_print_examples();
-
-    std::cout.precision(15);
-
-    // Math
-    const int a = 16;
-    const int b = 20;
-    const int c = 30;
-
-    std::cout << "\nGCD of " << a << " and " << b << " is: " << zero::math::gcd(a, b) << "\n";
-    std::cout << "GCD of " << a << ", " << b << " and " << c << " is: " << zero::math::gcd(a, b, c) << "\n";
-
-    std::cout << "\nLCM of 2, 3, 4 and 5 is: " << zero::math::lcm(2, 3, 4, 5) << "\n";
-    std::cout << "LCM of 10, 15 and 25 is: " << zero::math::lcm(10, 15, 25) << "\n";
-    std::cout << "LCM of 8 and 6 is: " << zero::math::lcm(8, 6) << "\n";
-
-    std::cout << "\nAddition of two integers: " << zero::math::add(7, 3) << "\n";
-//    std::cout << "Addition of two integer l-value references: " << zero::math::add(&a, &b) << "\n";
-    std::cout << "Subtraction of two integers: " << zero::math::minus(7, 3) << "\n";
-    std::cout << "Subtraction of two integer l-value references: " << zero::math::minus(&a, &b) << "\n\n";
-
-    return 0;
-=======
-import tsuite;
-
-// Let's define some example test functions using the assertion function
-void testAddition() {
-    int result = 2 + 2;
-    assertEquals(4, result);
->>>>>>> 48fdaf37
-}
-
-// Passing two pointers to compare if the values that they point to are equals
-void testPtrsAddition() {
-    int result = 2 + 2;
-    int expected = 4;
-    assertEquals(&expected, &result);
-}
-
-// Driver code
-int main() {
-    // Free tests cases registration examples
 
     // Register a new test case using a function pointer.
     TEST_CASE("Addition Test With Pointers", testPtrsAddition);
@@ -89,7 +48,130 @@
     // Don't forget to call this free function, to run all the tests written!
     RUN_TESTS();
 
-<<<<<<< HEAD
+    return 0;
+}
+
+
+void run_containers_examples() {
+    using namespace zero;
+
+    constexpr auto a = collections::Array<long, 5>{1L, 2L, 3L, 4L, 5L};
+    const Container<collections::Array<long, 5>>& b = collections::Array<long, 5>{1L, 2L, 3L, 4L, 5L};
+    Container<collections::Array<long, 5>>* c = new collections::Array<long, 5>{1L, 2L, 3L, 4L, 5L};
+
+    std::cout << "Iterating over the values of a constexpr zero::collection!" << std::endl;
+    std::cout << "decltype a: " << types::type_name<decltype(a)>() << std::endl;
+    for (long value : a)
+        std::cout << " - [constexpr] Value: " << value << std::endl;
+
+    std::cout << "Iterating over the values of a zero::container!" << std::endl;
+    std::cout << "decltype b: " << types::type_name<decltype(b)>() << std::endl;
+    for (long value : b)
+        std::cout << " - [const Container<T>&] Value: " << value << std::endl;
+
+    std::cout << "Iterating over the values of a zero::container dynamically allocated!" << std::endl;
+    std::cout << "decltype c: " << types::type_name<decltype(c)>() << std::endl;
+    for (long value : *c)
+        std::cout << " - [const Container<T>*] Value: " << value << std::endl;
+}
+
+void run_output_iterator_examples() {
+    std::cout << "Using output iterator with ostream: ";
+    zero::iterator::legacy::output_iter<std::ostream> out1(std::cout);
+    out1 = 1;
+    out1 = " hello";
+    out1 = 3.14;
+    std::cout << std::endl;
+
+    std::cout << "Using output iterator with vector: ";
+    std::vector<int> vec;
+    zero::iterator::legacy::output_iter<decltype(vec)> out2(vec);
+    out2 = 1;
+    out2 = 2;
+    out2 = 3;
+    for (auto i : vec) {
+        std::cout << i << " ";
+    }
+    std::cout << std::endl;
+
+    std::vector<int> v{ 7, 8, 9, 10, 11 };
+    std::vector<int> result;
+    zero::iterator::legacy::output_iter<decltype(v)> my_vec_iter(result);
+    std::copy(v.begin(), v.end(), my_vec_iter);
+    for (const auto& value : result) {
+        std::cout << value << " ";
+    }
+    std::cout << std::endl;
+
+    zero::iterator::legacy::output_iter<std::ostream> output_iter(std::cout);
+    output_iter = 42;
+    output_iter = "hello";
+    output_iter = 3.14;
+
+    std::ostringstream oss;
+    zero::iterator::legacy::output_iter<decltype(oss)> oss_output_iter(oss);
+    oss_output_iter = 46;
+    oss_output_iter = "hellofghjfghjfgh";
+    oss_output_iter = 3.1425465463456;
+    std::cout << "What do we have here: " << oss.str() << std::endl;
+
+    std::ofstream ofs("output.txt");
+    zero::iterator::legacy::output_iter<decltype(ofs)> ofs_output_iter(ofs);
+    ofs_output_iter = 42;
+    ofs_output_iter = "hello";
+    ofs_output_iter = 3.14;
+
+    std::list<int> my_list = {1, 2, 3, 4, 5};
+    zero::iterator::legacy::output_iter<std::list<int>> out_it(my_list);
+    for (int i = 0; i < 5; ++i)
+        *out_it = 7;
+
+    for (const auto& x : my_list)
+        std::cout << x << ' ';
+
+    std::cout << '\n';
+}
+
+void run_quantities_examples() {
+    using namespace zero::physics;
+    // Physics
+    constexpr auto q1 = quantity<Kilogram, double>{9};
+    constexpr auto q2 = quantity<Hectogram>{7.2};
+    std::cout << "\nMasses addition [m/s + m/s]: " << q1 + q2 << "\n";
+
+    constexpr auto kgms = quantity<Kilogram>{1.};
+    constexpr auto hgs = quantity<Hectogram>{10.};
+    std::cout << "  - Converting kilograms to hectograms: " << kgms.to<Hectogram>() << "\n";
+    std::cout << "  - Converting hectograms to Kilograms: " << hgs.to<Kilogram>() << "\n";
+
+    constexpr auto velocity = quantity<MetersPerSecond> {300'000.};
+    constexpr auto velocity2 = quantity<KilometersPerHour> {200.};
+
+    std::cout << "  - Velocities addition  [m/s + km/h]: " << velocity +  velocity2 << "\n";
+    std::cout << "  - Velocities subtraction  [km/h - m/s]: " << velocity2 - velocity << "\n";
+    std::cout << "  - Velocities multiplication  [m/s * km/h]: " << velocity * velocity2 << "\n";
+    std::cout << "  - Velocities division  [m/s / km/h]: " << velocity / velocity2 << "\n";
+
+    constexpr quantity<KilometersPerHour> kmph = velocity.to<KilometersPerHour>();
+    constexpr quantity<MetersPerSecond> mps = kmph.to<MetersPerSecond>();
+    std::cout << "  - Converting meters per second to kilometers per hour: " << kmph << "\n";
+    std::cout << "  - Converting kilometers per hour to meters per second: " << mps << "\n";
+
+    std::cout << "\nShowing some predefined derived magnitudes:\n";
+    std::cout << "  - Frequency in Hertz: " << quantity<Hertz>{3} << "\n";
+    std::cout << "  - Force in Newtons: " << quantity<Newton>{10} << "\n";
+    std::cout << "  - Energy in Joules: " << quantity<Joule>{100} << "\n";
+    std::cout << "  - Power in Watts: " << quantity<Watt>{5000} << "\n";
+    std::cout << "  - Electric Charge in Coulombs: " << quantity<Coulomb>{5000} << "\n";
+    std::cout << "  - Voltage in Volts: " << quantity<Volt>{240} << "\n\n";
+
+    std::cout << "Messing with time:\n";
+
+    constexpr auto secs_per_day = quantity<Second>{86400};
+    constexpr auto mins_per_day = quantity<Minute>{1440};
+    constexpr auto hours_24 = quantity<Hour>{24};
+    constexpr auto one_day = quantity<Day>{1};
+
     std::cout << "  - Converting 86400 seconds to days: " << secs_per_day.to<Day>() << "\n";
     std::cout << "  - Converting 1440 min to days: " << mins_per_day.to<Day>() << "\n";
     std::cout << "  - Converting 24 hours to days: " << hours_24.to<Day>() << "\n";
@@ -161,7 +243,3 @@
     println("Another formatted println: The unseen {} is the deadliest {}", "Yasuo", ", but of course, he is on the enemy team");
 }
 
-=======
-    return 0;
-}
->>>>>>> 48fdaf37
